# Copyright (C) 2021 Intel Corporation
#
# Licensed under the Apache License, Version 2.0 (the "License");
# you may not use this file except in compliance with the License.
# You may obtain a copy of the License at
#
# http://www.apache.org/licenses/LICENSE-2.0
#
# Unless required by applicable law or agreed to in writing,
# software distributed under the License is distributed on an "AS IS" BASIS,
# WITHOUT WARRANTIES OR CONDITIONS OF ANY KIND, either express or implied.
# See the License for the specific language governing permissions
# and limitations under the License.

import attr
import logging
import io
import json
import os
import tempfile
from addict import Dict as ADDict
from typing import Any, Dict, Tuple, Optional, Union
from zipfile import ZipFile

import numpy as np

from ote_sdk.entities.datasets import DatasetEntity
from ote_sdk.entities.annotation import AnnotationSceneEntity
from ote_sdk.entities.inference_parameters import InferenceParameters, default_progress_callback
from ote_sdk.entities.label_schema import LabelSchemaEntity
from ote_sdk.entities.model import (
    ModelEntity,
    ModelFormat,
    ModelOptimizationType,
    ModelPrecision,
    OptimizationMethod
)
from ote_sdk.entities.optimization_parameters import OptimizationParameters
from ote_sdk.entities.tensor import TensorEntity
from ote_sdk.entities.resultset import ResultSetEntity
from ote_sdk.entities.result_media import ResultMediaEntity
from ote_sdk.entities.task_environment import TaskEnvironment
from ote_sdk.usecases.evaluation.metrics_helper import MetricsHelper
from ote_sdk.usecases.exportable_code.inference import BaseInferencer
from ote_sdk.usecases.exportable_code.prediction_to_annotation_converter import SegmentationToAnnotationConverter
from ote_sdk.usecases.exportable_code import demo
from ote_sdk.usecases.tasks.interfaces.deployment_interface import IDeploymentTask
from ote_sdk.usecases.tasks.interfaces.evaluate_interface import IEvaluationTask
from ote_sdk.usecases.tasks.interfaces.inference_interface import IInferenceTask
from ote_sdk.usecases.tasks.interfaces.optimization_interface import IOptimizationTask, OptimizationType

from compression.api import DataLoader
from compression.engines.ie_engine import IEEngine
from compression.graph import load_model, save_model
from compression.graph.model_utils import compress_model_weights, get_nodes_by_type
from compression.pipeline.initializer import create_pipeline
from ote_sdk.serialization.label_mapper import LabelSchemaMapper, label_schema_to_bytes

from .configuration import OTESegmentationConfig
from openvino.model_zoo.model_api.models import Model
from openvino.model_zoo.model_api.adapters import create_core, OpenvinoAdapter
from .ote_utils import get_activation_map
from . import model_wrappers


logger = logging.getLogger(__name__)


class OpenVINOSegmentationInferencer(BaseInferencer):
    def __init__(
        self,
        hparams: OTESegmentationConfig,
        label_schema: LabelSchemaEntity,
        model_file: Union[str, bytes],
        weight_file: Union[str, bytes, None] = None,
        device: str = "CPU",
        num_requests: int = 1,
    ):
        """
        Inferencer implementation for OTESegmentation using OpenVINO backend.

        :param hparams: Hyper parameters that the model should use.
        :param label_schema: LabelSchemaEntity that was used during model training.
        :param model_file: Path to model to load, `.xml`, `.bin` or `.onnx` file.
        :param device: Device to run inference on, such as CPU, GPU or MYRIAD. Defaults to "CPU".
        :param num_requests: Maximum number of requests that the inferencer can make.
            Good value is the number of available cores. Defaults to 1.
        """

        model_adapter = OpenvinoAdapter(create_core(), model_file, weight_file, device=device, max_num_requests=num_requests)
        self.configuration = {**attr.asdict(hparams.postprocessing,
                              filter=lambda attr, value: attr.name not in ['header', 'description', 'type', 'visible_in_ui', 'class_name'])}
        self.model = Model.create_model(hparams.postprocessing.class_name.value, model_adapter, self.configuration, preload=True)
        self.converter = SegmentationToAnnotationConverter(label_schema)

    def pre_process(self, image: np.ndarray) -> Tuple[Dict[str, np.ndarray], Dict[str, Any]]:
        return self.model.preprocess(image)

    def post_process(self, prediction: Dict[str, np.ndarray], metadata: Dict[str, Any]) -> AnnotationSceneEntity:
        hard_prediction = self.model.postprocess(prediction, metadata)
        soft_prediction = metadata['soft_predictions']
        feature_vector = metadata['feature_vector']

        predicted_scene = self.converter.convert_to_annotation(hard_prediction, metadata)

        return predicted_scene, soft_prediction, feature_vector

    def forward(self, inputs: Dict[str, np.ndarray]) -> Dict[str, np.ndarray]:
        return self.model.infer_sync(inputs)


class OTEOpenVinoDataLoader(DataLoader):
    def __init__(self, dataset: DatasetEntity, inferencer: BaseInferencer):
        self.dataset = dataset
        self.inferencer = inferencer

    def __getitem__(self, index):
        image = self.dataset[index].numpy
        annotation = self.dataset[index].annotation_scene
        inputs, metadata = self.inferencer.pre_process(image)

        return (index, annotation), inputs, metadata

    def __len__(self):
        return len(self.dataset)


class OpenVINOSegmentationTask(IDeploymentTask, IInferenceTask, IEvaluationTask, IOptimizationTask):
    def __init__(self,
                 task_environment: TaskEnvironment):
        self.task_environment = task_environment
        self.model = self.task_environment.model
        self.model_name = self.task_environment.model_template.model_template_id
        self.inferencer = self.load_inferencer()

        labels = task_environment.get_labels(include_empty=False)
        self._label_dictionary = dict(enumerate(labels, 1))
        template_file_path = self.task_environment.model_template.model_template_path
        self._base_dir = os.path.abspath(os.path.dirname(template_file_path))

    @property
    def hparams(self):
        return self.task_environment.get_hyper_parameters(OTESegmentationConfig)

    def load_inferencer(self) -> OpenVINOSegmentationInferencer:
        return OpenVINOSegmentationInferencer(self.hparams,
                                              self.task_environment.label_schema,
                                              self.model.get_data("openvino.xml"),
                                              self.model.get_data("openvino.bin"))

    def infer(self,
              dataset: DatasetEntity,
              inference_parameters: Optional[InferenceParameters] = None) -> DatasetEntity:
        if inference_parameters is not None:
            update_progress_callback = inference_parameters.update_progress
            save_mask_visualization = not inference_parameters.is_evaluation
        else:
            update_progress_callback = default_progress_callback
            save_mask_visualization = True

        dataset_size = len(dataset)
        for i, dataset_item in enumerate(dataset, 1):
            predicted_scene, soft_prediction, feature_vector = self.inferencer.predict(dataset_item.numpy)
            dataset_item.append_annotations(predicted_scene.annotations)

            if feature_vector is not None:
                feature_vector_media = TensorEntity(name="representation_vector", numpy=feature_vector.reshape(-1))
                dataset_item.append_metadata_item(feature_vector_media, model=self.model)

            if save_mask_visualization:
                for label_index, label in self._label_dictionary.items():
                    if label_index == 0:
                        continue

                    if len(soft_prediction.shape) == 3:
                        current_label_soft_prediction = soft_prediction[:, :, label_index]
                    else:
                        current_label_soft_prediction = soft_prediction

                    class_act_map = get_activation_map(current_label_soft_prediction)
                    result_media = ResultMediaEntity(name=f'{label.name}',
                                                     type='Soft Prediction',
                                                     label=label,
                                                     annotation_scene=dataset_item.annotation_scene,
                                                     roi=dataset_item.roi,
                                                     numpy=class_act_map)
                    dataset_item.append_metadata_item(result_media, model=self.model)

            update_progress_callback(int(i / dataset_size * 100))

        return dataset

    def evaluate(self,
                 output_result_set: ResultSetEntity,
                 evaluation_metric: Optional[str] = None):
        logger.info('Computing mDice')
        metrics = MetricsHelper.compute_dice_averaged_over_pixels(
            output_result_set
        )
        logger.info(f"mDice after evaluation: {metrics.overall_dice.value}")

        output_result_set.performance = metrics.get_performance()

    def deploy(self,
               output_model: ModelEntity) -> None:
        logger.info('Deploying the model')

        work_dir = os.path.dirname(demo.__file__)
        parameters = {}
        parameters['type_of_model'] = self.hparams.postprocessing.class_name.value
        parameters['converter_type'] = 'SEGMENTATION'
        parameters['model_parameters'] = self.inferencer.configuration
        parameters['model_parameters']['labels'] = LabelSchemaMapper.forward(self.task_environment.label_schema)

        zip_buffer = io.BytesIO()
        with ZipFile(zip_buffer, 'w') as arch:
            # model files
            arch.writestr(os.path.join("model", "model.xml"), self.model.get_data("openvino.xml"))
            arch.writestr(os.path.join("model", "model.bin"), self.model.get_data("openvino.bin"))
            arch.writestr(
                os.path.join("model", "config.json"), json.dumps(parameters, ensure_ascii=False, indent=4)
            )
            # model_wrappers files
            for root, dirs, files in os.walk(os.path.dirname(model_wrappers.__file__)):
                for file in files:
                    file_path = os.path.join(root, file)
                    arch.write(file_path, os.path.join("python", "model_wrappers", file_path.split("model_wrappers/")[1]))
            # other python files
            arch.write(os.path.join(work_dir, "requirements.txt"), os.path.join("python", "requirements.txt"))
            arch.write(os.path.join(work_dir, "LICENSE"), os.path.join("python", "LICENSE"))
            arch.write(os.path.join(work_dir, "README.md"), os.path.join("python", "README.md"))
            arch.write(os.path.join(work_dir, "demo.py"), os.path.join("python", "demo.py"))
        output_model.exportable_code = zip_buffer.getvalue()
        logger.info('Deploying completed')

    def optimize(self,
                 optimization_type: OptimizationType,
                 dataset: DatasetEntity,
                 output_model: ModelEntity,
                 optimization_parameters: Optional[OptimizationParameters]):
        logger.info('Start POT optimization')

        if optimization_type is not OptimizationType.POT:
            raise ValueError("POT is the only supported optimization type for OpenVino models")

        data_loader = OTEOpenVinoDataLoader(dataset, self.inferencer)

        with tempfile.TemporaryDirectory() as tempdir:
            xml_path = os.path.join(tempdir, "model.xml")
            bin_path = os.path.join(tempdir, "model.bin")
            with open(xml_path, "wb") as f:
                f.write(self.model.get_data("openvino.xml"))
            with open(bin_path, "wb") as f:
                f.write(self.model.get_data("openvino.bin"))

            model_config = ADDict({
                'model_name': 'openvino_model',
                'model': xml_path,
                'weights': bin_path
            })

            model = load_model(model_config)

            if get_nodes_by_type(model, ['FakeQuantize']):
                raise RuntimeError("Model is already optimized by POT")

        if optimization_parameters is not None:
            optimization_parameters.update_progress(10)

        engine_config = ADDict({
            'device': 'CPU'
        })

        optimization_config_path = os.path.join(self._base_dir, 'pot_optimization_config.json')
        if os.path.exists(optimization_config_path):
            with open(optimization_config_path) as f_src:
                algorithms = ADDict(json.load(f_src))['algorithms']
        else:
            algorithms = [
                ADDict({
                    'name': 'DefaultQuantization',
                    'params': {
                        'target_device': 'ANY'
                    }
                })
            ]
        for algo in algorithms:
            algo.params.stat_subset_size = self.hparams.pot_parameters.stat_subset_size
            algo.params.shuffle_data = True
            if 'Quantization' in algo['name']:
                algo.params.preset = self.hparams.pot_parameters.preset.name.lower()

        engine = IEEngine(config=engine_config, data_loader=data_loader, metric=None)

        pipeline = create_pipeline(algorithms, engine)

        compressed_model = pipeline.run(model)

        compress_model_weights(compressed_model)

        if optimization_parameters is not None:
            optimization_parameters.update_progress(90)

        with tempfile.TemporaryDirectory() as tempdir:
            save_model(compressed_model, tempdir, model_name="model")
            with open(os.path.join(tempdir, "model.xml"), "rb") as f:
                output_model.set_data("openvino.xml", f.read())
            with open(os.path.join(tempdir, "model.bin"), "rb") as f:
                output_model.set_data("openvino.bin", f.read())

        output_model.set_data("label_schema.json", label_schema_to_bytes(self.task_environment.label_schema))

        # set model attributes for quantized model
        output_model.model_format = ModelFormat.OPENVINO
        output_model.optimization_type = ModelOptimizationType.POT
        output_model.optimization_methods = [OptimizationMethod.QUANTIZATION]
        output_model.precision = [ModelPrecision.INT8]

        self.model = output_model
        self.inferencer = self.load_inferencer()
<<<<<<< HEAD
        logger.info('POT optimization completed')
=======

        if optimization_parameters is not None:
            optimization_parameters.update_progress(100)
>>>>>>> 55db6202
<|MERGE_RESOLUTION|>--- conflicted
+++ resolved
@@ -318,10 +318,7 @@
 
         self.model = output_model
         self.inferencer = self.load_inferencer()
-<<<<<<< HEAD
-        logger.info('POT optimization completed')
-=======
 
         if optimization_parameters is not None:
             optimization_parameters.update_progress(100)
->>>>>>> 55db6202
+        logger.info('POT optimization completed')
--- conflicted
+++ resolved
@@ -66,18 +66,12 @@
     def __init__(self, config: Union[DictConfig, ListConfig], dataset: DatasetEntity):
         self.config = config
         self.dataset = dataset
-<<<<<<< HEAD
-        transform_config = self.config.transform if "transform" in self.config.keys() else None
-        image_size = tuple(self.config.dataset.image_size)
-        self.pre_processor = PreProcessor(config=transform_config, image_size=image_size)
-=======
 
         self.pre_processor = PreProcessor(
             config=config.transform if "transform" in config.keys() else None,
             image_size=tuple(config.dataset.image_size),
             to_tensor=True,
         )
->>>>>>> 54cece06
 
     def __len__(self) -> int:
         return len(self.dataset)
@@ -118,10 +112,7 @@
         super().__init__()
         self.config = config
         self.dataset = dataset
-<<<<<<< HEAD
-=======
-
->>>>>>> 54cece06
+
         self.train_ote_dataset: DatasetEntity
         self.val_ote_dataset: DatasetEntity
         self.test_ote_dataset: DatasetEntity

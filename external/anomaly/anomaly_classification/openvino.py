--- conflicted
+++ resolved
@@ -46,7 +46,7 @@
     InferenceParameters,
     default_progress_callback,
 )
-from ote_sdk.entities.model import ModelEntity
+from ote_sdk.entities.model import ModelEntity, ModelStatus
 from ote_sdk.entities.optimization_parameters import OptimizationParameters
 from ote_sdk.entities.resultset import ResultSetEntity
 from ote_sdk.entities.task_environment import TaskEnvironment
@@ -230,10 +230,7 @@
 
         output_model.set_data("label_schema.json", label_schema_to_bytes(self.task_environment.label_schema))
         output_model.set_data("threshold", self.task_environment.model.get_data("threshold"))
-<<<<<<< HEAD
-=======
         output_model.model_status = ModelStatus.SUCCESS
->>>>>>> 6f5564c6
 
         self.task_environment.model = output_model
         self.inferencer = self.load_inferencer()

"""
OpenVINO Anomaly Task
"""

# Copyright (C) 2021 Intel Corporation
#
# Licensed under the Apache License, Version 2.0 (the "License");
# you may not use this file except in compliance with the License.
# You may obtain a copy of the License at
#
# http://www.apache.org/licenses/LICENSE-2.0
#
# Unless required by applicable law or agreed to in writing,
# software distributed under the License is distributed on an "AS IS" BASIS,
# WITHOUT WARRANTIES OR CONDITIONS OF ANY KIND, either express or implied.
# See the License for the specific language governing permissions
# and limitations under the License.

import inspect
import io
import json
import logging
import os
<<<<<<< HEAD
import struct
import tempfile
from typing import Any, Dict, List, Optional, Union, cast
=======
import subprocess  # nosec
import sys
import tempfile
from shutil import copyfile, copytree
from typing import Any, Dict, List, Optional, Union
>>>>>>> 4638c0cb
from zipfile import ZipFile

import numpy as np
from addict import Dict as ADDict
from anomalib.core.model.inference import OpenVINOInferencer
from anomalib.utils.post_process import anomaly_map_to_color_map
from compression.api import DataLoader
from compression.engines.ie_engine import IEEngine
from compression.graph import load_model, save_model
from compression.graph.model_utils import compress_model_weights, get_nodes_by_type
from compression.pipeline.initializer import create_pipeline
from omegaconf import ListConfig
from omegaconf.dictconfig import DictConfig
from ote_anomalib.config import get_anomalib_config
from ote_anomalib.exportable_code import AnomalyClassification
from ote_anomalib.logging import get_logger
from ote_sdk.entities.datasets import DatasetEntity
from ote_sdk.entities.inference_parameters import (
    InferenceParameters,
    default_progress_callback,
)
from ote_sdk.entities.model import (
    ModelEntity,
    ModelFormat,
    ModelOptimizationType,
    ModelPrecision,
    OptimizationMethod,
)
from ote_sdk.entities.optimization_parameters import OptimizationParameters
from ote_sdk.entities.result_media import ResultMediaEntity
from ote_sdk.entities.resultset import ResultSetEntity
from ote_sdk.entities.task_environment import TaskEnvironment
from ote_sdk.serialization.label_mapper import LabelSchemaMapper, label_schema_to_bytes
from ote_sdk.usecases.evaluation.metrics_helper import MetricsHelper
from ote_sdk.usecases.exportable_code import demo
from ote_sdk.usecases.exportable_code.prediction_to_annotation_converter import (
    AnomalyClassificationToAnnotationConverter,
)
from ote_sdk.usecases.tasks.interfaces.deployment_interface import IDeploymentTask
from ote_sdk.usecases.tasks.interfaces.evaluate_interface import IEvaluationTask
from ote_sdk.usecases.tasks.interfaces.inference_interface import IInferenceTask
from ote_sdk.usecases.tasks.interfaces.optimization_interface import (
    IOptimizationTask,
    OptimizationType,
)

logger = get_logger(__name__)


class OTEOpenVINOAnomalyDataloader(DataLoader):
    """
    Dataloader for loading OTE dataset into OTE OpenVINO Inferencer

    Args:
        dataset (DatasetEntity): OTE dataset entity
        inferencer (OpenVINOInferencer): OpenVINO Inferencer
    """

    def __init__(
        self,
        config: Union[DictConfig, ListConfig],
        dataset: DatasetEntity,
        inferencer: OpenVINOInferencer,
    ):
        super().__init__(config=config)
        self.dataset = dataset
        self.inferencer = inferencer

    def __getitem__(self, index):
        image = self.dataset[index].numpy
        annotation = self.dataset[index].annotation_scene
        inputs = self.inferencer.pre_process(image)

        return (index, annotation), inputs

    def __len__(self):
        return len(self.dataset)


class OpenVINOAnomalyClassificationTask(IInferenceTask, IEvaluationTask, IOptimizationTask, IDeploymentTask):
    """
    OpenVINO inference task

    Args:
        task_environment (TaskEnvironment): task environment of the trained anomaly model
    """

    def __init__(self, task_environment: TaskEnvironment) -> None:
        logging.info("Initializing the OpenVINO task.")
        self.task_environment = task_environment
        self.config = self.get_config()
        self.inferencer = self.load_inferencer()
        self.annotation_converter = AnomalyClassificationToAnnotationConverter(self.task_environment.label_schema)
        template_file_path = task_environment.model_template.model_template_path
        self._base_dir = os.path.abspath(os.path.dirname(template_file_path))

    def get_config(self) -> Union[DictConfig, ListConfig]:
        """
        Get Anomalib Config from task environment

        Returns:
            Union[DictConfig, ListConfig]: Anomalib config
        """
        task_name = self.task_environment.model_template.name
        ote_config = self.task_environment.get_hyper_parameters()
        config = get_anomalib_config(task_name=task_name, ote_config=ote_config)
        return config

    def infer(self, dataset: DatasetEntity, inference_parameters: InferenceParameters) -> DatasetEntity:
        """Perform Inference.

        Args:
            dataset (DatasetEntity): Inference dataset
            inference_parameters (InferenceParameters): Inference parameters.

        Returns:
            DatasetEntity: Output dataset storing inference predictions.
        """
        if self.task_environment.model is None:
            raise Exception("task_environment.model is None. Cannot access threshold to calculate labels.")

        logger.info("Start OpenVINO inference.")
        update_progress_callback = default_progress_callback
        if inference_parameters is not None:
            update_progress_callback = inference_parameters.update_progress

        # This always assumes that threshold is available in the task environment's model
        meta_data = self.get_meta_data()
        for idx, dataset_item in enumerate(dataset):
            anomaly_map, pred_score = self.inferencer.predict(
                dataset_item.numpy, superimpose=False, meta_data=meta_data
            )
            annotations_scene = self.annotation_converter.convert_to_annotation(pred_score, meta_data)
            dataset_item.append_annotations(annotations_scene.annotations)
            anomaly_map = anomaly_map_to_color_map(anomaly_map, normalize=False)
            heatmap_media = ResultMediaEntity(
                name="Anomaly Map",
                type="anomaly_map",
                annotation_scene=dataset_item.annotation_scene,
                numpy=anomaly_map,
            )
            dataset_item.append_metadata_item(heatmap_media)
            update_progress_callback(int((idx + 1) / len(dataset) * 100))

        return dataset

    def get_meta_data(self):
        """Get Meta Data."""

        image_threshold = np.frombuffer(self.task_environment.model.get_data("image_threshold"), dtype=np.float32)
        min_value = np.frombuffer(self.task_environment.model.get_data("min"), dtype=np.float32)
        max_value = np.frombuffer(self.task_environment.model.get_data("max"), dtype=np.float32)
        meta_data = dict(
            image_threshold=image_threshold,
            pixel_threshold=image_threshold,  # re-use image threshold for pixel normalization
            min=min_value,
            max=max_value,
        )
        return meta_data

    def evaluate(self, output_resultset: ResultSetEntity, evaluation_metric: Optional[str] = None):
        """Evaluate the performance of the model.

        Args:
            output_resultset (ResultSetEntity): Result set storing ground truth and predicted dataset.
            evaluation_metric (Optional[str], optional): Evaluation metric. Defaults to None.
        """
        metric = MetricsHelper.compute_f_measure(output_resultset)
        output_resultset.performance = metric.get_performance()

        # NOTE: This is for debugging purpose.
        for i, _ in enumerate(output_resultset.ground_truth_dataset):
            logger.info(
                "True vs Pred: %s %s - %3.2f",
                output_resultset.ground_truth_dataset[i].annotation_scene.annotations[0].get_labels()[0].name,
                output_resultset.prediction_dataset[i].annotation_scene.annotations[0].get_labels()[0].name,
                output_resultset.prediction_dataset[i].annotation_scene.annotations[0].get_labels()[0].probability,
            )
        logger.info("%s performance of the OpenVINO model: %3.2f", metric.f_measure.name, metric.f_measure.value)

    def _get_optimization_algorithms_configs(self) -> List[ADDict]:
        """Returns list of optimization algorithms configurations"""

        hparams = self.task_environment.get_hyper_parameters()

        optimization_config_path = os.path.join(self._base_dir, "pot_optimization_config.json")
        if os.path.exists(optimization_config_path):
            with open(optimization_config_path, encoding="UTF-8") as f_src:
                algorithms = ADDict(json.load(f_src))["algorithms"]
        else:
            algorithms = [
                ADDict({"name": "DefaultQuantization", "params": {"target_device": "ANY", "shuffle_data": True}})
            ]
        for algo in algorithms:
            algo.params.stat_subset_size = hparams.pot_parameters.stat_subset_size
            algo.params.shuffle_data = True
            if "Quantization" in algo["name"]:
                algo.params.preset = hparams.pot_parameters.preset.name.lower()

        return algorithms

    def optimize(
        self,
        optimization_type: OptimizationType,
        dataset: DatasetEntity,
        output_model: ModelEntity,
        optimization_parameters: Optional[OptimizationParameters],
    ):
        """Optimize the model.

        Args:
            optimization_type (OptimizationType): Type of optimization [POT or NNCF]
            dataset (DatasetEntity): Input Dataset.
            output_model (ModelEntity): Output model.
            optimization_parameters (Optional[OptimizationParameters]): Optimization parameters.

        Raises:
            ValueError: When the optimization type is not POT, which is the only support type at the moment.
        """
        if optimization_type is not OptimizationType.POT:
            raise ValueError("POT is the only supported optimization type for OpenVINO models")

        logger.info("Starting POT optimization.")
        data_loader = OTEOpenVINOAnomalyDataloader(config=self.config, dataset=dataset, inferencer=self.inferencer)

        with tempfile.TemporaryDirectory() as tempdir:
            xml_path = os.path.join(tempdir, "model.xml")
            bin_path = os.path.join(tempdir, "model.bin")

            self.__save_weights(xml_path, self.task_environment.model.get_data("openvino.xml"))
            self.__save_weights(bin_path, self.task_environment.model.get_data("openvino.bin"))

            model_config = {
                "model_name": "openvino_model",
                "model": xml_path,
                "weights": bin_path,
            }
            model = load_model(model_config)

            if get_nodes_by_type(model, ["FakeQuantize"]):
                raise RuntimeError("Model is already optimized by POT")

        engine = IEEngine(config=ADDict({"device": "CPU"}), data_loader=data_loader, metric=None)
        pipeline = create_pipeline(algo_config=self._get_optimization_algorithms_configs(), engine=engine)
        compressed_model = pipeline.run(model)
        compress_model_weights(compressed_model)

        with tempfile.TemporaryDirectory() as tempdir:
            save_model(compressed_model, tempdir, model_name="model")
            self.__load_weights(path=os.path.join(tempdir, "model.xml"), output_model=output_model, key="openvino.xml")
            self.__load_weights(path=os.path.join(tempdir, "model.bin"), output_model=output_model, key="openvino.bin")

        output_model.set_data("label_schema.json", label_schema_to_bytes(self.task_environment.label_schema))
        output_model.set_data("image_threshold", self.task_environment.model.get_data("image_threshold"))
        output_model.set_data("min", self.task_environment.model.get_data("min"))
        output_model.set_data("max", self.task_environment.model.get_data("max"))

        output_model.model_format = ModelFormat.OPENVINO
        output_model.optimization_type = ModelOptimizationType.POT
        output_model.optimization_methods = [OptimizationMethod.QUANTIZATION]
        output_model.precision = [ModelPrecision.INT8]

        self.task_environment.model = output_model
        self.inferencer = self.load_inferencer()

    def load_inferencer(self) -> OpenVINOInferencer:
        """
        Create the OpenVINO inferencer object

        Returns:
            OpenVINOInferencer object
        """
        if self.task_environment.model is None:
            raise Exception("task_environment.model is None. Cannot load weights.")
        return OpenVINOInferencer(
            config=self.config,
            path=(
                self.task_environment.model.get_data("openvino.xml"),
                self.task_environment.model.get_data("openvino.bin"),
            ),
        )

    @staticmethod
    def __save_weights(path: str, data: bytes) -> None:
        """Write data to file

        Args:
            path (str): Path of output file
            data (bytes): Data to write
        """
        with open(path, "wb") as file:
            file.write(data)

    @staticmethod
    def __load_weights(path: str, output_model: ModelEntity, key: str) -> None:
        """
        Load weights into output model

        Args:
            path (str): Path to weights
            output_model (ModelEntity): Model to which the weights are assigned
            key (str): Key of the output model into which the weights are assigned
        """
        with open(path, "rb") as file:
            output_model.set_data(key, file.read())

    def _get_openvino_configuration(self) -> Dict[str, Any]:
        """Return configuration required by the exported model."""
        # This always assumes that threshold is available in the task environment's model
        # cast is used to placate mypy
        configuration = {
            "image_threshold": np.frombuffer(
                self.task_environment.model.get_data("image_threshold"), dtype=np.float32
            ).item(),
            "pixel_threshold": np.frombuffer(
                self.task_environment.model.get_data("image_threshold"), dtype=np.float32
            ).item(),
            "min": np.frombuffer(self.task_environment.model.get_data("min"), dtype=np.float32).item(),
            "max": np.frombuffer(self.task_environment.model.get_data("image_threshold"), dtype=np.float32).item(),
            "labels": LabelSchemaMapper.forward(self.task_environment.label_schema),
            "threshold": 0.5,
        }
        if "transforms" not in self.config.keys():
            configuration["mean_values"] = list(np.array([0.485, 0.456, 0.406]) * 255)
            configuration["scale_values"] = list(np.array([0.229, 0.224, 0.225]) * 255)
        else:
            configuration["mean_values"] = self.config.transforms.mean
            configuration["scale_values"] = self.config.transforms.std
        return configuration

    def deploy(self, output_model: ModelEntity) -> None:
        """Exports the weights from ``output_model`` along with exportable code.

        Args:
            output_model (ModelEntity): Model with ``openvino.xml`` and ``.bin`` keys

        Raises:
            Exception: If ``task_environment.model`` is None
        """
        logger.info("Deploying Model")

        if self.task_environment.model is None:
            raise Exception("task_environment.model is None. Cannot load weights.")

        work_dir = os.path.dirname(demo.__file__)
        parameters: Dict[str, Any] = {}
        parameters["type_of_model"] = "anomaly_classification"
        parameters["converter_type"] = "ANOMALY_CLASSIFICATION"
        parameters["model_parameters"] = self._get_openvino_configuration()
        zip_buffer = io.BytesIO()
        with ZipFile(zip_buffer, "w") as arch:
            # model files
            arch.writestr(os.path.join("model", "model.xml"), self.task_environment.model.get_data("openvino.xml"))
            arch.writestr(os.path.join("model", "model.bin"), self.task_environment.model.get_data("openvino.bin"))
            arch.writestr(os.path.join("model", "config.json"), json.dumps(parameters, ensure_ascii=False, indent=4))
            # python files
            arch.write(inspect.getfile(AnomalyClassification), os.path.join("python", "model.py"))
            arch.write(os.path.join(work_dir, "requirements.txt"), os.path.join("python", "requirements.txt"))
            arch.write(os.path.join(work_dir, "README.md"), os.path.join("python", "README.md"))
            arch.write(os.path.join(work_dir, "demo.py"), os.path.join("python", "demo.py"))
        output_model.exportable_code = zip_buffer.getvalue()
        logger.info("Deployment completed.")<|MERGE_RESOLUTION|>--- conflicted
+++ resolved
@@ -21,17 +21,8 @@
 import json
 import logging
 import os
-<<<<<<< HEAD
-import struct
 import tempfile
-from typing import Any, Dict, List, Optional, Union, cast
-=======
-import subprocess  # nosec
-import sys
-import tempfile
-from shutil import copyfile, copytree
 from typing import Any, Dict, List, Optional, Union
->>>>>>> 4638c0cb
 from zipfile import ZipFile
 
 import numpy as np

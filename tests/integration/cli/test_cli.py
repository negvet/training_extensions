# Copyright (C) 2023 Intel Corporation
# SPDX-License-Identifier: Apache-2.0


from pathlib import Path

import numpy as np
import pytest
import yaml
from otx.engine.utils.auto_configurator import DEFAULT_CONFIG_PER_TASK

from tests.integration.cli.utils import run_main


@pytest.mark.parametrize(
    "recipe",
    pytest.RECIPE_LIST,
    ids=lambda x: "/".join(Path(x).parts[-2:]),
)
def test_otx_e2e(
    recipe: str,
    tmp_path: Path,
    fxt_accelerator: str,
    fxt_target_dataset_per_task: dict,
    fxt_cli_override_command_per_task: dict,
    fxt_open_subprocess: bool,
) -> None:
    """
    Test OTX CLI e2e commands.

    - 'otx train' with 2 epochs training
    - 'otx test' with output checkpoint from 'otx train'
    - 'otx export' with output checkpoint from 'otx train'
    - 'otx test' with the exported to ONNX/IR model

    Args:
        recipe (str): The recipe to use for training. (eg. 'classification/otx_mobilenet_v3_large.yaml')
        tmp_path (Path): The temporary path for storing the training outputs.

    Returns:
        None
    """
    task = recipe.split("/")[-2]
    model_name = recipe.split("/")[-1].split(".")[0]
    if task in ("action_classification"):
        pytest.xfail(reason="xFail until this root cause is resolved on the Datumaro side.")

    # 1) otx train
    tmp_path_train = tmp_path / f"otx_train_{model_name}"
    command_cfg = [
        "otx",
        "train",
        "--config",
        recipe,
        "--data_root",
        fxt_target_dataset_per_task[task],
        "--work_dir",
        str(tmp_path_train / "outputs"),
        "--engine.device",
        fxt_accelerator,
        "--max_epochs",
        "2",
        *fxt_cli_override_command_per_task[task],
    ]
    # H-Label-CLS need to add --metric
    if task in ("h_label_cls"):
        command_cfg.extend(["--metric.num_multiclass_heads", "2"])
        command_cfg.extend(["--metric.num_multilabel_classes", "3"])

    run_main(command_cfg=command_cfg, open_subprocess=fxt_open_subprocess)

    if task in ("zero_shot_visual_prompting"):
        pytest.skip("Full CLI test is not applicable to this task.")

    outputs_dir = tmp_path_train / "outputs"
    latest_dir = max(
        (p for p in outputs_dir.iterdir() if p.is_dir() and p.name != ".latest"),
        key=lambda p: p.stat().st_mtime,
    )
    # Currently, a simple output check
    assert latest_dir.exists()
    assert (latest_dir / "configs.yaml").exists()
    # Check Configs file
    with (latest_dir / "configs.yaml").open() as file:
        train_output_config = yaml.safe_load(file)
    assert "model" in train_output_config
    assert "data" in train_output_config
    assert "engine" in train_output_config
    assert (latest_dir / "csv").exists()
    assert (latest_dir / "checkpoints").exists()
    ckpt_files = list((latest_dir / "checkpoints").glob(pattern="epoch_*.ckpt"))
    assert len(ckpt_files) > 0

    # 2) otx test
    tmp_path_test = tmp_path / f"otx_test_{model_name}"
    command_cfg = [
        "otx",
        "test",
        "--config",
        recipe,
        "--data_root",
        fxt_target_dataset_per_task[task],
        "--work_dir",
        str(tmp_path_test / "outputs"),
        "--engine.device",
        fxt_accelerator,
        *fxt_cli_override_command_per_task[task],
        "--checkpoint",
        str(ckpt_files[-1]),
    ]
    # H-Label-CLS need to add --metric
    if task in ("h_label_cls"):
        command_cfg.extend(["--metric.num_multiclass_heads", "2"])
        command_cfg.extend(["--metric.num_multilabel_classes", "3"])

    run_main(command_cfg=command_cfg, open_subprocess=fxt_open_subprocess)

    outputs_dir = tmp_path_test / "outputs"
    latest_dir = max(
        (p for p in outputs_dir.iterdir() if p.is_dir() and p.name != ".latest"),
        key=lambda p: p.stat().st_mtime,
    )
    assert latest_dir.exists()
    assert (latest_dir / "csv").exists()

    # 3) otx export
    if any(
        task_name in recipe
        for task_name in [
            "h_label_cls",
            "detection",
            "dino_v2",
            "instance_segmentation",
            "action",
            "visual_prompting",
        ]
    ):
        return

    format_to_file = {
        "ONNX": "exported_model.onnx",
        "OPENVINO": "exported_model.xml",
        "EXPORTABLE_CODE": "exportable_code.zip",
    }

    tmp_path_test = tmp_path / f"otx_test_{model_name}"
    for fmt in format_to_file:
        command_cfg = [
            "otx",
            "export",
            "--config",
            recipe,
            "--data_root",
            fxt_target_dataset_per_task[task],
            "--work_dir",
            str(tmp_path_test / "outputs" / fmt),
            *fxt_cli_override_command_per_task[task],
            "--checkpoint",
            str(ckpt_files[-1]),
            "--export_format",
            f"{fmt}",
        ]

        run_main(command_cfg=command_cfg, open_subprocess=fxt_open_subprocess)

        outputs_dir = tmp_path_test / "outputs" / fmt
        latest_dir = max(
            (p for p in outputs_dir.iterdir() if p.is_dir() and p.name != ".latest"),
            key=lambda p: p.stat().st_mtime,
        )
        assert latest_dir.exists()
        assert (latest_dir / f"{format_to_file[fmt]}").exists()

    # 4) infer of the exported models
    ov_output_dir = tmp_path_test / "outputs" / "OPENVINO"
    ov_latest_dir = max(
        (p for p in ov_output_dir.iterdir() if p.is_dir() and p.name != ".latest"),
        key=lambda p: p.stat().st_mtime,
    )
    exported_model_path = str(ov_latest_dir / "exported_model.xml")

    command_cfg = [
        "otx",
        "test",
        "--config",
        recipe,
        "--data_root",
        fxt_target_dataset_per_task[task],
        "--work_dir",
        str(tmp_path_test / "outputs"),
        "--engine.device",
        "cpu",
        *fxt_cli_override_command_per_task[task],
        "--checkpoint",
        exported_model_path,
    ]

    run_main(command_cfg=command_cfg, open_subprocess=fxt_open_subprocess)

    outputs_dir = tmp_path_test / "outputs"
    latest_dir = max(
        (p for p in outputs_dir.iterdir() if p.is_dir() and p.name != ".latest"),
        key=lambda p: p.stat().st_mtime,
    )
    assert latest_dir.exists()

    # 5) otx export with XAI
    if ("_cls" not in task) and (task not in ["detection", "instance_segmentation"]):
        pytest.skip("Supported only for classification, detection and instance segmentation task.")

    if "dino" in model_name:
        pytest.skip("Dino is not supported.")

    format_to_file = {
        "ONNX": "exported_model.onnx",
        "OPENVINO": "exported_model.xml",
        "EXPORTABLE_CODE": "exportable_code.zip",
    }

    tmp_path_test = tmp_path / f"otx_export_xai_{model_name}"
    for fmt in format_to_file:
        command_cfg = [
            "otx",
            "export",
            "--config",
            recipe,
            "--data_root",
            fxt_target_dataset_per_task[task],
            "--work_dir",
            str(tmp_path_test / "outputs" / fmt),
            *fxt_cli_override_command_per_task[task],
            "--checkpoint",
            str(ckpt_files[-1]),
            "--export_format",
            f"{fmt}",
            "--explain",
            "True",
        ]

        run_main(command_cfg=command_cfg, open_subprocess=fxt_open_subprocess)

        fmt_dir = tmp_path_test / "outputs" / fmt
        assert fmt_dir.exists()
        fmt_latest_dir = max(
            (p for p in fmt_dir.iterdir() if p.is_dir() and p.name != ".latest"),
            key=lambda p: p.stat().st_mtime,
        )
        assert (fmt_latest_dir / f"{format_to_file[fmt]}").exists()


@pytest.mark.parametrize(
    "recipe",
    pytest.RECIPE_LIST,
    ids=lambda x: "/".join(Path(x).parts[-2:]),
)
def test_otx_explain_e2e(
    recipe: str,
    tmp_path: Path,
    fxt_accelerator: str,
    fxt_target_dataset_per_task: dict,
    fxt_cli_override_command_per_task: dict,
    fxt_open_subprocess: bool,
) -> None:
    """
    Test OTX CLI explain e2e command.

    Args:
        recipe (str): The recipe to use for training. (eg. 'classification/otx_mobilenet_v3_large.yaml')
        tmp_path (Path): The temporary path for storing the training outputs.

    Returns:
        None
    """
    if "tile" in recipe:
        pytest.skip("Explain is not supported for tiling yet.")

    import cv2

    task = recipe.split("/")[-2]
    model_name = recipe.split("/")[-1].split(".")[0]

    if ("_cls" not in task) and (task not in ["detection", "instance_segmentation"]):
        pytest.skip("Supported only for classification, detection and instance segmentation task.")

    if "dino" in model_name:
        pytest.skip("DINO is not supported.")

    # otx explain
    tmp_path_explain = tmp_path / f"otx_explain_{model_name}"
    command_cfg = [
        "otx",
        "explain",
        "--config",
        recipe,
        "--model.num_classes",
        "1000",
        "--data_root",
        fxt_target_dataset_per_task[task],
        "--work_dir",
        str(tmp_path_explain / "outputs"),
        "--engine.device",
        fxt_accelerator,
        "--seed",
        "0",
        "--deterministic",
        "True",
        "--dump",
        "True",
        *fxt_cli_override_command_per_task[task],
    ]

    run_main(command_cfg=command_cfg, open_subprocess=fxt_open_subprocess)

    outputs_dir = tmp_path_explain / "outputs"
    latest_dir = max(
        (p for p in outputs_dir.iterdir() if p.is_dir() and p.name != ".latest"),
        key=lambda p: p.stat().st_mtime,
    )
    assert (latest_dir / "saliency_maps").exists()
    saliency_maps = sorted((latest_dir / "saliency_maps").glob(pattern="*.png"))
    sal_map = cv2.imread(str(saliency_maps[0]))
    assert sal_map.shape[0] > 0
    assert sal_map.shape[1] > 0

    sal_diff_thresh = 3
    reference_sal_vals = {
<<<<<<< HEAD
        # Classification
        "multi_label_cls_efficientnet_v2_light": np.array([66, 97, 84, 33, 42, 79, 0], dtype=np.uint8),
        "h_label_cls_efficientnet_v2_light": np.array([43, 84, 61, 5, 54, 31, 57], dtype=np.uint8),
        # Detection
        "detection_yolox_tiny": np.array([57, 96, 77, 30, 25, 30, 43, 32, 55, 33], dtype=np.uint8),
        "detection_ssd_mobilenetv2": np.array([62, 32, 27, 13, 6, 11, 18, 21, 21, 19], dtype=np.uint8),
        "detection_atss_mobilenetv2": np.array([22, 62, 64, 0, 27, 60, 59, 53, 37, 45], dtype=np.uint8),
        # Instance Segmentation
        "instance_segmentation_maskrcnn_efficientnetb2b": np.array([0, 0, 0, 0, 0, 0, 0, 0, 0, 0], dtype=np.uint8),
    }
    test_case_name = task + "_" + model_name
    if test_case_name in reference_sal_vals:
        actual_sal_vals = (sal_map[:, 0, 0][:10]).astype(np.uint16)
        print(test_case_name, actual_sal_vals)
        ref_sal_vals = reference_sal_vals[test_case_name]
        assert np.max(np.abs(actual_sal_vals - ref_sal_vals) <= 3)
=======
        "multi_label_cls_efficientnet_v2_light": (
            np.array([66, 97, 84, 33, 42, 79, 0], dtype=np.uint8),
            "Slide6_class_0_saliency_map.png",
        ),
        "h_label_cls_efficientnet_v2_light": (
            np.array([43, 84, 61, 5, 54, 31, 57], dtype=np.uint8),
            "5_class_0_saliency_map.png",
        ),
    }
    test_case_name = task + "_" + model_name
    if test_case_name in reference_sal_vals:
        actual_sal_vals = cv2.imread(str(latest_dir / "saliency_maps" / reference_sal_vals[test_case_name][1]))[:, 0, 0]
        ref_sal_vals = reference_sal_vals[test_case_name][0]
        assert np.max(np.abs(actual_sal_vals - ref_sal_vals) <= sal_diff_thresh)
>>>>>>> 2cad52fe


# @pytest.mark.skipif(len(pytest.RECIPE_OV_LIST) < 1, reason="No OV recipe found.")
@pytest.mark.parametrize(
    "ov_recipe",
    pytest.RECIPE_OV_LIST,
)
def test_otx_ov_test(
    ov_recipe: str,
    tmp_path: Path,
    fxt_target_dataset_per_task: dict,
    fxt_open_subprocess: bool,
) -> None:
    """
    Test OTX CLI e2e commands.

    - 'otx test' with OV model

    Args:
        recipe (str): The OV recipe to use for testing. (eg. 'classification/openvino_model.yaml')
        tmp_path (Path): The temporary path for storing the testing outputs.

    Returns:
        None
    """
    task = ov_recipe.split("/")[-2]
    model_name = ov_recipe.split("/")[-1].split(".")[0]

    if task in ["multi_label_cls", "instance_segmentation", "h_label_cls"]:
        # OMZ doesn't have proper model for Pytorch MaskRCNN interface
        # TODO(Kirill):  Need to change this test when export enabled #noqa: TD003
        pytest.skip("OMZ doesn't have proper model for these types of tasks.")

    if task in ["action_classification"]:
        pytest.skip("Action classification test will be enabled after solving Datumaro issue.")

    # otx test
    tmp_path_test = tmp_path / f"otx_test_{task}_{model_name}"
    command_cfg = [
        "otx",
        "test",
        "--config",
        ov_recipe,
        "--data_root",
        fxt_target_dataset_per_task[task],
        "--work_dir",
        str(tmp_path_test / "outputs"),
        "--engine.device",
        "cpu",
        "--disable-infer-num-classes",
    ]

    run_main(command_cfg=command_cfg, open_subprocess=fxt_open_subprocess)

    outputs_dir = tmp_path_test / "outputs"
    latest_dir = max(
        (p for p in outputs_dir.iterdir() if p.is_dir() and p.name != ".latest"),
        key=lambda p: p.stat().st_mtime,
    )
    assert latest_dir.exists()
    assert (latest_dir / "csv").exists()
    metric_result = list((latest_dir / "csv").glob(pattern="**/metrics.csv"))
    assert len(metric_result) > 0


@pytest.mark.parametrize("task", pytest.TASK_LIST)
def test_otx_hpo_e2e(
    task: str,
    tmp_path: Path,
    fxt_accelerator: str,
    fxt_target_dataset_per_task: dict,
    fxt_cli_override_command_per_task: dict,
    fxt_open_subprocess: bool,
) -> None:
    """
    Test HPO e2e commands with default template of each task.

    Args:
        task (OTXTaskType): The task to run HPO with.
        tmp_path (Path): The temporary path for storing the training outputs.

    Returns:
        None
    """
    if task in ("action_classification"):
        pytest.xfail(reason="xFail until this root cause is resolved on the Datumaro side.")
    if task not in DEFAULT_CONFIG_PER_TASK:
        pytest.skip(f"Task {task} is not supported in the auto-configuration.")

    task = task.lower()
    tmp_path_hpo = tmp_path / f"otx_hpo_{task}"
    tmp_path_hpo.mkdir(parents=True)

    command_cfg = [
        "otx",
        "train",
        "--task",
        task.upper(),
        "--data_root",
        fxt_target_dataset_per_task[task],
        "--work_dir",
        str(tmp_path_hpo),
        "--engine.device",
        fxt_accelerator,
        "--max_epochs",
        "2",
        "--run_hpo",
        "true",
        "--hpo_config.expected_time_ratio",
        "2",
        *fxt_cli_override_command_per_task[task],
    ]

    run_main(command_cfg=command_cfg, open_subprocess=fxt_open_subprocess)

    # zero_shot_visual_prompting doesn't support HPO. Check just there is no error.
    if task in ("zero_shot_visual_prompting"):
        return

    latest_dir = max(
        (p for p in tmp_path_hpo.iterdir() if p.is_dir() and p.name != ".latest"),
        key=lambda p: p.stat().st_mtime,
    )
    hpo_work_dor = latest_dir / "hpo"
    assert hpo_work_dor.exists()
    assert len([val for val in hpo_work_dor.rglob("*.json") if str(val.stem).isdigit()]) == 2<|MERGE_RESOLUTION|>--- conflicted
+++ resolved
@@ -324,24 +324,6 @@
 
     sal_diff_thresh = 3
     reference_sal_vals = {
-<<<<<<< HEAD
-        # Classification
-        "multi_label_cls_efficientnet_v2_light": np.array([66, 97, 84, 33, 42, 79, 0], dtype=np.uint8),
-        "h_label_cls_efficientnet_v2_light": np.array([43, 84, 61, 5, 54, 31, 57], dtype=np.uint8),
-        # Detection
-        "detection_yolox_tiny": np.array([57, 96, 77, 30, 25, 30, 43, 32, 55, 33], dtype=np.uint8),
-        "detection_ssd_mobilenetv2": np.array([62, 32, 27, 13, 6, 11, 18, 21, 21, 19], dtype=np.uint8),
-        "detection_atss_mobilenetv2": np.array([22, 62, 64, 0, 27, 60, 59, 53, 37, 45], dtype=np.uint8),
-        # Instance Segmentation
-        "instance_segmentation_maskrcnn_efficientnetb2b": np.array([0, 0, 0, 0, 0, 0, 0, 0, 0, 0], dtype=np.uint8),
-    }
-    test_case_name = task + "_" + model_name
-    if test_case_name in reference_sal_vals:
-        actual_sal_vals = (sal_map[:, 0, 0][:10]).astype(np.uint16)
-        print(test_case_name, actual_sal_vals)
-        ref_sal_vals = reference_sal_vals[test_case_name]
-        assert np.max(np.abs(actual_sal_vals - ref_sal_vals) <= 3)
-=======
         "multi_label_cls_efficientnet_v2_light": (
             np.array([66, 97, 84, 33, 42, 79, 0], dtype=np.uint8),
             "Slide6_class_0_saliency_map.png",
@@ -356,7 +338,6 @@
         actual_sal_vals = cv2.imread(str(latest_dir / "saliency_maps" / reference_sal_vals[test_case_name][1]))[:, 0, 0]
         ref_sal_vals = reference_sal_vals[test_case_name][0]
         assert np.max(np.abs(actual_sal_vals - ref_sal_vals) <= sal_diff_thresh)
->>>>>>> 2cad52fe
 
 
 # @pytest.mark.skipif(len(pytest.RECIPE_OV_LIST) < 1, reason="No OV recipe found.")

# Copyright (C) 2024 Intel Corporation
# SPDX-License-Identifier: Apache-2.0
#
"""Module for OTX engine components."""

from __future__ import annotations

import inspect
from pathlib import Path
from typing import TYPE_CHECKING, Any, Iterable, Literal
from warnings import warn

import torch
from lightning import Trainer, seed_everything

from otx.core.config.device import DeviceConfig
from otx.core.config.explain import ExplainConfig
from otx.core.config.hpo import HpoConfig
from otx.core.data.module import OTXDataModule
from otx.core.model.entity.base import OTXModel, OVModel
from otx.core.model.module.base import OTXLitModule
from otx.core.types import PathLike
from otx.core.types.device import DeviceType
from otx.core.types.export import OTXExportFormatType
from otx.core.types.precision import OTXPrecisionType
from otx.core.types.task import OTXTaskType
from otx.core.utils.cache import TrainerArgumentsCache

from .hpo import execute_hpo, update_hyper_parameter
from .utils.auto_configurator import AutoConfigurator

if TYPE_CHECKING:
    from lightning import Callback
    from lightning.pytorch.cli import LRSchedulerCallable, OptimizerCallable
    from lightning.pytorch.loggers import Logger
    from lightning.pytorch.utilities.types import EVAL_DATALOADERS, TRAIN_DATALOADERS
    from pytorch_lightning.trainer.connectors.accelerator_connector import _PRECISION_INPUT
    from torchmetrics import Metric

    from otx.core.metrics import MetricCallable


LITMODULE_PER_TASK = {
    OTXTaskType.MULTI_CLASS_CLS: "otx.core.model.module.classification.OTXMulticlassClsLitModule",
    OTXTaskType.MULTI_LABEL_CLS: "otx.core.model.module.classification.OTXMultilabelClsLitModule",
    OTXTaskType.H_LABEL_CLS: "otx.core.model.module.classification.OTXHlabelClsLitModule",
    OTXTaskType.DETECTION: "otx.core.model.module.detection.OTXDetectionLitModule",
    OTXTaskType.ROTATED_DETECTION: "otx.core.model.module.rotated_detection.OTXRotatedDetLitModule",
    OTXTaskType.INSTANCE_SEGMENTATION: "otx.core.model.module.instance_segmentation.OTXInstanceSegLitModule",
    OTXTaskType.SEMANTIC_SEGMENTATION: "otx.core.model.module.segmentation.OTXSegmentationLitModule",
    OTXTaskType.ACTION_CLASSIFICATION: "otx.core.model.module.action_classification.OTXActionClsLitModule",
    OTXTaskType.ACTION_DETECTION: "otx.core.model.module.action_detection.OTXActionDetLitModule",
    OTXTaskType.VISUAL_PROMPTING: "otx.core.model.module.visual_prompting.OTXVisualPromptingLitModule",
    OTXTaskType.ZERO_SHOT_VISUAL_PROMPTING: "otx.core.model.module.visual_prompting.OTXZeroShotVisualPromptingLitModule",  # noqa: E501
}


class Engine:
    """OTX Engine.

    This class defines the Engine for OTX, which governs each step of the OTX workflow.

    Example:
        The following examples show how to use the Engine class.

        Auto-Configuration with data_root
        >>> engine = Engine(
        ...     data_root=<dataset/path>,
        ... )

        Create Engine with Custom OTXModel
        >>> engine = Engine(
        ...     data_root=<dataset/path>,
        ...     model=OTXModel(...),
        ...     checkpoint=<checkpoint/path>,
        ... )

        Create Engine with Custom OTXDataModule
        >>> engine = Engine(
        ...     model = OTXModel(...),
        ...     datamodule = OTXDataModule(...),
        ... )
    """

    def __init__(
        self,
        *,
        data_root: PathLike | None = None,
        task: OTXTaskType | None = None,
        work_dir: PathLike = "./otx-workspace",
        datamodule: OTXDataModule | None = None,
        model: OTXModel | str | None = None,
        optimizer: list[OptimizerCallable] | OptimizerCallable | None = None,
        scheduler: list[LRSchedulerCallable] | LRSchedulerCallable | None = None,
        checkpoint: PathLike | None = None,
        device: DeviceType = DeviceType.auto,
        **kwargs,
    ):
        """Initializes the OTX Engine.

        Args:
            data_root (PathLike | None, optional): Root directory for the data. Defaults to None.
            task (OTXTaskType | None, optional): The type of OTX task. Defaults to None.
            work_dir (PathLike, optional): Working directory for the engine. Defaults to "./otx-workspace".
            datamodule (OTXDataModule | None, optional): The data module for the engine. Defaults to None.
            model (OTXModel | str | None, optional): The model for the engine. Defaults to None.
            optimizer (list[OptimizerCallable] | OptimizerCallable | None, optional): The optimizer for the engine.
                Defaults to None.
            scheduler (list[LRSchedulerCallable] | LRSchedulerCallable | None, optional):
                The learning rate scheduler for the engine. Defaults to None.
            checkpoint (PathLike | None, optional): Path to the checkpoint file. Defaults to None.
            device (DeviceType, optional): The device type to use. Defaults to DeviceType.auto.
            **kwargs: Additional keyword arguments for pl.Trainer.
        """
        self._cache = TrainerArgumentsCache(**kwargs)
        self.checkpoint = checkpoint
        self.work_dir = work_dir
        self.device = device  # type: ignore[assignment]
        self._auto_configurator = AutoConfigurator(
            data_root=data_root,
            task=datamodule.task if datamodule is not None else task,
            model_name=None if isinstance(model, OTXModel) else model,
        )

        self._datamodule: OTXDataModule | None = (
            datamodule if datamodule is not None else self._auto_configurator.get_datamodule()
        )
        self.task = task if task is not None else self._auto_configurator.task

        self._trainer: Trainer | None = None
        self._model: OTXModel = (
            model
            if isinstance(model, OTXModel)
            else self._auto_configurator.get_model(
                label_info=self._datamodule.label_info if self._datamodule is not None else None,
            )
        )
        self.optimizer: list[OptimizerCallable] | OptimizerCallable | None = (
            optimizer if optimizer is not None else self._auto_configurator.get_optimizer()
        )
        self.scheduler: list[LRSchedulerCallable] | LRSchedulerCallable | None = (
            scheduler if scheduler is not None else self._auto_configurator.get_scheduler()
        )

    _EXPORTED_MODEL_BASE_NAME = "exported_model"

    # ------------------------------------------------------------------------ #
    # General OTX Entry Points
    # ------------------------------------------------------------------------ #

    def train(
        self,
        max_epochs: int = 10,
        seed: int | None = None,
        deterministic: bool | Literal["warn"] = False,
        precision: _PRECISION_INPUT | None = "32",
        val_check_interval: int | float | None = None,
        callbacks: list[Callback] | Callback | None = None,
        logger: Logger | Iterable[Logger] | bool | None = None,
        resume: bool = False,
        metric: Metric | MetricCallable | None = None,
        run_hpo: bool = False,
        hpo_config: HpoConfig | None = None,
        **kwargs,
    ) -> dict[str, Any]:
        """Trains the model using the provided LightningModule and OTXDataModule.

        Args:
            max_epochs (int | None, optional): The maximum number of epochs. Defaults to None.
            seed (int | None, optional): The random seed. Defaults to None.
            deterministic (bool | Literal["warn"]): Whether to enable deterministic behavior.
            Also, can be set to `warn` to avoid failures, because some operations don't
            support deterministic mode. Defaults to False.
            precision (_PRECISION_INPUT | None, optional): The precision of the model. Defaults to 32.
            val_check_interval (int | float | None, optional): The validation check interval. Defaults to None.
            callbacks (list[Callback] | Callback | None, optional): The callbacks to be used during training.
            logger (Logger | Iterable[Logger] | bool | None, optional): The logger(s) to be used. Defaults to None.
            resume (bool, optional): If True, tries to resume training from existing checkpoint.
            metric (Metric | MetricCallable | None): The metric for the validation and test.
                                            It could be None at export, predict, etc.
            run_hpo (bool, optional): If True, optimizer hyper parameters before training a model.
            hpo_config (HpoConfig | None, optional): Configuration for HPO.
            **kwargs: Additional keyword arguments for pl.Trainer configuration.

        Returns:
            dict[str, Any]: A dictionary containing the callback metrics from the trainer.

        Example:
            >>> engine.train(
            ...     max_epochs=3,
            ...     seed=1234,
            ...     deterministic=False,
            ...     precision="32",
            ... )

        CLI Usage:
            1. you can train with data_root only. then OTX will provide default model.
                ```python
                otx train --data_root <DATASET_PATH>
                ```
            2. you can pick a model or datamodule as Config file or Class.
                ```python
                otx train
                --data_root <DATASET_PATH>
                --model <CONFIG | CLASS_PATH_OR_NAME> --data <CONFIG | CLASS_PATH_OR_NAME>
                ```
            3. Of course, you can override the various values with commands.
                ```python
                otx train
                    --data_root <DATASET_PATH>
                    --max_epochs <EPOCHS, int> --checkpoint <CKPT_PATH, str>
                ```
            4. If you have a complete configuration file, run it like this.
                ```python
                otx train --data_root <DATASET_PATH> --config <CONFIG_PATH, str>
                ```
        """
        metric = metric if metric is not None else self._auto_configurator.get_metric()
        if run_hpo:
            if hpo_config is None:
                hpo_config = HpoConfig()
            best_config, best_trial_weight = execute_hpo(engine=self, **locals())
            if best_config is not None:
                update_hyper_parameter(self, best_config)
            if best_trial_weight is not None:
                self.checkpoint = best_trial_weight
                resume = True

        lit_module = self._build_lightning_module(
            model=self.model,
            optimizer=self.optimizer,
            scheduler=self.scheduler,
            metric=metric,
        )
        lit_module.label_info = self.datamodule.label_info

        if seed is not None:
            seed_everything(seed, workers=True)

        self._build_trainer(
            logger=logger,
            callbacks=callbacks,
            precision=precision,
            max_epochs=max_epochs,
            deterministic=deterministic,
            val_check_interval=val_check_interval,
            **kwargs,
        )
        fit_kwargs: dict[str, Any] = {}
        if resume:
            fit_kwargs["ckpt_path"] = self.checkpoint
        elif self.checkpoint is not None:
            loaded_checkpoint = torch.load(self.checkpoint)
            # loaded checkpoint have keys (OTX1.5): model, config, labels, input_size, VERSION
            lit_module.load_state_dict(loaded_checkpoint)

        self.trainer.fit(
            model=lit_module,
            datamodule=self.datamodule,
            **fit_kwargs,
        )
        self.checkpoint = self.trainer.checkpoint_callback.best_model_path
        return self.trainer.callback_metrics

    def test(
        self,
        checkpoint: PathLike | None = None,
        datamodule: EVAL_DATALOADERS | OTXDataModule | None = None,
        metric: Metric | MetricCallable | None = None,
        **kwargs,
    ) -> dict:
        """Run the testing phase of the engine.

        Args:
            datamodule (EVAL_DATALOADERS | OTXDataModule | None, optional): The data module containing the test data.
            checkpoint (PathLike | None, optional): Path to the checkpoint file to load the model from.
                Defaults to None.
            metric (Metric | MetricCallable | None): The metric for the validation and test.
                                            It could be None at export, predict, etc.
            **kwargs: Additional keyword arguments for pl.Trainer configuration.

        Returns:
            dict: Dictionary containing the callback metrics from the trainer.

        Example:
            >>> engine.test(
            ...     datamodule=OTXDataModule(),
            ...     checkpoint=<checkpoint/path>,
            ... )

        CLI Usage:
            1. you can pick a model.
                ```python
                otx test
                    --model <CONFIG | CLASS_PATH_OR_NAME> --data_root <DATASET_PATH, str>
                    --checkpoint <CKPT_PATH, str>
                ```
            2. If you have a ready configuration file, run it like this.
                ```python
                otx test --config <CONFIG_PATH, str> --checkpoint <CKPT_PATH, str>
                ```
        """
        model = self.model
        checkpoint = checkpoint if checkpoint is not None else self.checkpoint
        datamodule = datamodule if datamodule is not None else self.datamodule

        is_ir_ckpt = Path(str(checkpoint)).suffix in [".xml", ".onnx"]
        if is_ir_ckpt and not isinstance(model, OVModel):
            datamodule = self._auto_configurator.get_ov_datamodule()
            model = self._auto_configurator.get_ov_model(model_name=str(checkpoint), label_info=datamodule.label_info)

        metric = metric if metric is not None else self._auto_configurator.get_metric()
        lit_module = self._build_lightning_module(
            model=model,
            optimizer=self.optimizer,
            scheduler=self.scheduler,
            metric=metric,
        )
        lit_module.label_info = datamodule.label_info

        # NOTE, trainer.test takes only lightning based checkpoint.
        # So, it can't take the OTX1.x checkpoint.
        if checkpoint is not None and not is_ir_ckpt:
            loaded_checkpoint = torch.load(checkpoint)
            lit_module.load_state_dict(loaded_checkpoint)

        self._build_trainer(**kwargs)

        self.trainer.test(
            model=lit_module,
            dataloaders=datamodule,
        )

        return self.trainer.callback_metrics

    def predict(
        self,
        checkpoint: PathLike | None = None,
        datamodule: EVAL_DATALOADERS | OTXDataModule | None = None,
        return_predictions: bool | None = None,
        explain: bool = False,
        explain_config: ExplainConfig | None = None,
        **kwargs,
    ) -> list | None:
        """Run predictions using the specified model and data.

        Args:
            datamodule (EVAL_DATALOADERS | OTXDataModule | None, optional): The data module to use for predictions.
            checkpoint (PathLike | None, optional): The path to the checkpoint file to load the model from.
            return_predictions (bool | None, optional): Whether to return the predictions or not.
            explain (bool): Whether to dump "saliency_map" and "feature_vector" or not.
            **kwargs: Additional keyword arguments for pl.Trainer configuration.

        Returns:
            list | None: The predictions if `return_predictions` is True, otherwise None.

        Example:
            >>> engine.predict(
            ...     datamodule=OTXDataModule(),
            ...     checkpoint=<checkpoint/path>,
            ...     return_predictions=True,
            ...     explain=True,
            ... )

        CLI Usage:
            1. you can pick a model.
                ```python
                otx predict
                    --config <CONFIG_PATH> --data_root <DATASET_PATH, str>
                    --checkpoint <CKPT_PATH, str>
                ```
            2. If you have a ready configuration file, run it like this.
                ```python
                otx predict --config <CONFIG_PATH, str> --checkpoint <CKPT_PATH, str>
                ```
        """
<<<<<<< HEAD
        model = self.model
        
        if checkpoint is not None:
            checkpoint = str(checkpoint)
        elif self.checkpoint is not None:
            checkpoint = str(self.checkpoint)
        else:
            checkpoint = None

        datamodule = datamodule if datamodule is not None else self.datamodule

        is_ir_ckpt = checkpoint is not None and Path(checkpoint).suffix in [".xml", ".onnx"]
        if is_ir_ckpt and not isinstance(model, OVModel):
            datamodule = self._auto_configurator.get_ov_datamodule()
            model = self._auto_configurator.get_ov_model(model_name=checkpoint, meta_info=datamodule.meta_info)
        
=======
        from otx.algo.utils.xai_utils import process_saliency_maps_in_pred_entity

>>>>>>> 12c432fc
        lit_module = self._build_lightning_module(
            model=model,
            optimizer=self.optimizer,
            scheduler=self.scheduler,
        )
<<<<<<< HEAD
        lit_module.meta_info = datamodule.meta_info
=======
        if datamodule is None:
            datamodule = self.datamodule
        lit_module.label_info = datamodule.label_info
>>>>>>> 12c432fc

        # NOTE, trainer.test takes only lightning based checkpoint.
        # So, it can't take the OTX1.x checkpoint.
        if checkpoint is not None and not is_ir_ckpt:
            loaded_checkpoint = torch.load(checkpoint)
            lit_module.load_state_dict(loaded_checkpoint)

        lit_module.model.explain_mode = explain

        self._build_trainer(**kwargs)

        predict_result = self.trainer.predict(
            model=lit_module,
            dataloaders=datamodule,
            return_predictions=return_predictions,
        )

        if explain:
            if explain_config is None:
                explain_config = ExplainConfig()

            predict_result = process_saliency_maps_in_pred_entity(predict_result, explain_config)

        lit_module.model.explain_mode = False
        return predict_result

    def export(
        self,
        checkpoint: str | Path | None = None,
        export_format: OTXExportFormatType = OTXExportFormatType.OPENVINO,
        export_precision: OTXPrecisionType = OTXPrecisionType.FP32,
        explain: bool = False,
    ) -> Path:
        """Export the trained model to OpenVINO Intermediate Representation (IR) or ONNX formats.

        Args:
            checkpoint (str | Path | None, optional): Checkpoint to export. Defaults to None.
            export_config (ExportConfig | None, optional): Config that allows to set export
            format and precision. Defaults to None.
            explain (bool): Whether to dump "saliency_map" and "feature_vector" or not.

        Returns:
            Path: Path to the exported model.

        Example:
            >>> engine.export(
            ...     checkpoint=<checkpoint/path>,
            ...     export_format=OTXExportFormatType.OPENVINO,
            ...     export_precision=OTXExportPrecisionType.FP32,
            ...     explain=True,
            ... )

        CLI Usage:
            1. To export a model with default setting (OPENVINO, FP32), run
                ```python
                otx export
                    --config <CONFIG_PATH> --data_root <DATASET_PATH, str>
                    --checkpoint <CKPT_PATH, str>
                ```
            2. To export a model with precision FP16 and format ONNX, run
                ```python
                otx export
                    --config <CONFIG_PATH> --data_root <DATASET_PATH, str>
                    --checkpoint <CKPT_PATH, str> --export_precision FP16 --export_format ONNX
                ```
        """
        ckpt_path = str(checkpoint) if checkpoint is not None else self.checkpoint

        if ckpt_path is None:
            msg = "To make export, checkpoint must be specified."
            raise RuntimeError(msg)

        self.model.eval()
        lit_module = self._build_lightning_module(
            model=self.model,
            optimizer=self.optimizer,
            scheduler=self.scheduler,
        )
        loaded_checkpoint = torch.load(ckpt_path)
        lit_module.label_info = loaded_checkpoint["state_dict"]["label_info"]
        self.model.label_info = lit_module.label_info

        lit_module.load_state_dict(loaded_checkpoint)

        self.model.explain_mode = explain

        exported_model_path = lit_module.export(
            output_dir=Path(self.work_dir),
            base_name=self._EXPORTED_MODEL_BASE_NAME,
            export_format=export_format,
            precision=export_precision,
        )

        self.model.explain_mode = False
        return exported_model_path

    def optimize(
        self,
        datamodule: TRAIN_DATALOADERS | OTXDataModule | None = None,
        max_data_subset_size: int | None = None,
    ) -> Path:
        """Applies NNCF.PTQ to the underlying models (now works only for OV models).

        PTQ performs int-8 quantization on the input model, so the resulting model
        comes in mixed precision (some operations, however, remain in FP32).

        Args:
            datamodule (TRAIN_DATALOADERS | OTXDataModule | None, optional): The data module to use for optimization.
            max_data_subset_size (int | None): The maximum size of the train subset from `datamodule` that would be
            used for model optimization. If not set, NNCF.PTQ will select subset size according to it's
            default settings.

        Returns:
            Path: path to the optimized model.

        Example:
            >>> engine.optimize(
            ...     datamodule=OTXDataModule(),
            ...     checkpoint=<checkpoint/path>,
            ... )
        CLI Usage:
            To optimize a model, run
                ```python
                otx optimize
                    --model <CONFIG | CLASS_PATH_OR_NAME> --data_root <DATASET_PATH, str>
                    --model.model_name=<PATH_TO_IR_XML, str>
                ```
        """
        ptq_config = {}
        if max_data_subset_size is not None:
            ptq_config["subset_size"] = max_data_subset_size

        return self.model.optimize(
            Path(self.work_dir),
            datamodule if datamodule is not None else self.datamodule,
            ptq_config,
        )

    def explain(
        self,
        checkpoint: PathLike | None = None,
        datamodule: EVAL_DATALOADERS | OTXDataModule | None = None,
        explain_config: ExplainConfig | None = None,
        **kwargs,
    ) -> list | None:
        """Run XAI using the specified model and data.

        Args:
            checkpoint (PathLike | None, optional): The path to the checkpoint file to load the model from.
            datamodule (EVAL_DATALOADERS | OTXDataModule | None, optional): The data module to use for predictions.
            explain_config (ExplainConfig | None, optional): Config used to handle saliency maps.
            **kwargs: Additional keyword arguments for pl.Trainer configuration.

        Returns:
            list: Saliency maps.

        Example:
            >>> engine.explain(
            ...     datamodule=OTXDataModule(),
            ...     checkpoint=<checkpoint/path>,
            ...     explain_config=ExplainConfig(),
            ... )

        CLI Usage:
            1. To run XAI using the specified model, run
                ```python
                otx explain
                    --config <CONFIG_PATH> --data_root <DATASET_PATH, str>
                    --checkpoint <CKPT_PATH, str>
                ```
        """
        from otx.algo.utils.xai_utils import process_saliency_maps_in_pred_entity

        ckpt_path = str(checkpoint) if checkpoint is not None else self.checkpoint
        if explain_config is None:
            explain_config = ExplainConfig()

        lit_module = self._build_lightning_module(
            model=self.model,
            optimizer=self.optimizer,
            scheduler=self.scheduler,
        )
        if datamodule is None:
            datamodule = self.datamodule
        lit_module.label_info = datamodule.label_info

        lit_module.model.explain_mode = True

        self._build_trainer(**kwargs)

        predict_result = self.trainer.predict(
            model=lit_module,
            datamodule=datamodule,
            ckpt_path=ckpt_path,
        )

        predict_result = process_saliency_maps_in_pred_entity(predict_result, explain_config, Path(self.work_dir))
        lit_module.model.explain_mode = False
        return predict_result

    @classmethod
    def from_config(
        cls,
        config_path: PathLike,
        data_root: PathLike | None = None,
        work_dir: PathLike | None = None,
        **kwargs,
    ) -> Engine:
        """Builds the engine from a configuration file.

        Args:
            config_path (PathLike): The configuration file path.
            data_root (PathLike | None): Root directory for the data.
                Defaults to None. If data_root is None, use the data_root from the configuration file.
            work_dir (PathLike | None, optional): Working directory for the engine.
                Defaults to None. If work_dir is None, use the work_dir from the configuration file.
            kwargs: Arguments that can override the engine's arguments.

        Returns:s
            Engine: An instance of the Engine class.

        Example:
            >>> engine = Engine.from_config(
            ...     config="config.yaml",
            ... )
        """
        from otx.cli.utils.jsonargparse import get_instantiated_classes

        # For the Engine argument, prepend 'engine.' for CLI parser
        filter_kwargs = ["device", "checkpoint", "task"]
        for key in filter_kwargs:
            if key in kwargs:
                kwargs[f"engine.{key}"] = kwargs.pop(key)
        instantiated_config, train_kwargs = get_instantiated_classes(
            config=config_path,
            data_root=data_root,
            work_dir=work_dir,
            **kwargs,
        )
        engine_kwargs = {**instantiated_config.get("engine", {}), **train_kwargs}

        # Remove any input that is not currently available in Engine and print a warning message.
        set_valid_args = TrainerArgumentsCache.get_trainer_constructor_args().union(
            set(inspect.signature(Engine.__init__).parameters.keys()),
        )
        removed_args = []
        for engine_key in list(engine_kwargs.keys()):
            if engine_key not in set_valid_args:
                engine_kwargs.pop(engine_key)
                removed_args.append(engine_key)
        if removed_args:
            msg = (
                f"Warning: {removed_args} -> not available in Engine constructor. "
                "It will be ignored. Use what need in the right places."
            )
            warn(msg, stacklevel=1)

        return cls(
            work_dir=instantiated_config.get("work_dir", work_dir),
            datamodule=instantiated_config.get("datamodule"),
            model=instantiated_config.get("model"),
            optimizer=instantiated_config.get("optimizer"),
            scheduler=instantiated_config.get("scheduler"),
            **engine_kwargs,
        )

    # ------------------------------------------------------------------------ #
    # Property and setter functions provided by Engine.
    # ------------------------------------------------------------------------ #

    @property
    def work_dir(self) -> PathLike:
        """Work directory."""
        return self._work_dir

    @work_dir.setter
    def work_dir(self, work_dir: PathLike) -> None:
        self._work_dir = work_dir
        self._cache.update(default_root_dir=work_dir)

    @property
    def device(self) -> DeviceConfig:
        """Device engine uses."""
        return self._device

    @device.setter
    def device(self, device: DeviceType) -> None:
        self._device = DeviceConfig(accelerator=device)
        self._cache.update(accelerator=self._device.accelerator, devices=self._device.devices)

    @property
    def trainer(self) -> Trainer:
        """Returns the trainer object associated with the engine.

        To get this property, you should execute `Engine.train()` function first.

        Returns:
            Trainer: The trainer object.
        """
        if self._trainer is None:
            msg = "Please run train() first"
            raise RuntimeError(msg)
        return self._trainer

    def _build_trainer(self, **kwargs) -> None:
        """Instantiate the trainer based on the model parameters."""
        if self._cache.requires_update(**kwargs) or self._trainer is None:
            self._cache.update(**kwargs)
            kwargs = self._cache.args
            self._trainer = Trainer(**kwargs)
            self.work_dir = self._trainer.default_root_dir

    @property
    def trainer_params(self) -> dict:
        """Returns the parameters used for training the model.

        Returns:
            dict: A dictionary containing the training parameters.
        """
        return self._cache.args

    @property
    def model(self) -> OTXModel:
        """Returns the model object associated with the engine.

        Returns:
            OTXModel: The OTXModel object.
        """
        return self._model

    @model.setter
    def model(self, model: OTXModel | str) -> None:
        """Sets the model for the engine.

        Args:
            model (OTXModel | str): The model to be set.

        Returns:
            None
        """
        if isinstance(model, str):
            model = self._auto_configurator.get_model(model, label_info=self.datamodule.label_info)
        self._model = model

    @property
    def datamodule(self) -> OTXDataModule:
        """Returns the datamodule object associated with the engine.

        Returns:
            OTXDataModule: The OTXDataModule object.
        """
        if self._datamodule is None:
            msg = "Please include the `data_root` or `datamodule` when creating the Engine."
            raise RuntimeError(msg)
        return self._datamodule

    def _build_lightning_module(
        self,
        model: OTXModel,
        optimizer: list[OptimizerCallable] | OptimizerCallable | None,
        scheduler: list[LRSchedulerCallable] | LRSchedulerCallable | None,
        metric: Metric | MetricCallable | None = None,
    ) -> OTXLitModule:
        """Builds a LightningModule for engine workflow.

        Args:
            model (OTXModel): The OTXModel instance.
            optimizer (list[OptimizerCallable] | OptimizerCallable | None): The optimizer callable.
            scheduler (list[LRSchedulerCallable] | LRSchedulerCallable | None): The learning rate scheduler callable.
            metric (Metric | MetricCallable | None): The metric for the validation and test.
                                            It could be None at export, predict, etc.

        Returns:
            OTXLitModule | OTXModel: The built LightningModule instance.
        """
        if self.task in (
            OTXTaskType.ANOMALY_CLASSIFICATION,
            OTXTaskType.ANOMALY_DETECTION,
            OTXTaskType.ANOMALY_SEGMENTATION,
        ):
            model = self._get_anomaly_model(model, optimizer, scheduler)
        else:
            class_module, class_name = LITMODULE_PER_TASK[self.task].rsplit(".", 1)
            module = __import__(class_module, fromlist=[class_name])
            lightning_module = getattr(module, class_name)
            lightning_kwargs = {
                "otx_model": model,
                "optimizer": optimizer,
                "scheduler": scheduler,
                "torch_compile": False,
            }
            if metric:
                lightning_kwargs["metric"] = metric

            model = lightning_module(**lightning_kwargs)
        return model

    def _get_anomaly_model(
        self,
        model: OTXModel,
        optimizer: list[OptimizerCallable] | OptimizerCallable | None,
        scheduler: list[LRSchedulerCallable] | LRSchedulerCallable | None,
    ) -> OTXModel:
        # [TODO](ashwinvaidya17): Need to revisit how task, optimizer, and scheduler are assigned to the model
        model.task = self.task
        model.optimizer = optimizer
        model.scheduler = scheduler
        return model<|MERGE_RESOLUTION|>--- conflicted
+++ resolved
@@ -349,6 +349,7 @@
             checkpoint (PathLike | None, optional): The path to the checkpoint file to load the model from.
             return_predictions (bool | None, optional): Whether to return the predictions or not.
             explain (bool): Whether to dump "saliency_map" and "feature_vector" or not.
+            explain_config (ExplainConfig): Explain configuration (used for saliency map post-processing).
             **kwargs: Additional keyword arguments for pl.Trainer configuration.
 
         Returns:
@@ -374,7 +375,8 @@
                 otx predict --config <CONFIG_PATH, str> --checkpoint <CKPT_PATH, str>
                 ```
         """
-<<<<<<< HEAD
+        from otx.algo.utils.xai_utils import process_saliency_maps_in_pred_entity
+
         model = self.model
         
         if checkpoint is not None:
@@ -389,24 +391,14 @@
         is_ir_ckpt = checkpoint is not None and Path(checkpoint).suffix in [".xml", ".onnx"]
         if is_ir_ckpt and not isinstance(model, OVModel):
             datamodule = self._auto_configurator.get_ov_datamodule()
-            model = self._auto_configurator.get_ov_model(model_name=checkpoint, meta_info=datamodule.meta_info)
+            model = self._auto_configurator.get_ov_model(model_name=checkpoint, label_info=datamodule.label_info)
         
-=======
-        from otx.algo.utils.xai_utils import process_saliency_maps_in_pred_entity
-
->>>>>>> 12c432fc
         lit_module = self._build_lightning_module(
             model=model,
             optimizer=self.optimizer,
             scheduler=self.scheduler,
         )
-<<<<<<< HEAD
-        lit_module.meta_info = datamodule.meta_info
-=======
-        if datamodule is None:
-            datamodule = self.datamodule
         lit_module.label_info = datamodule.label_info
->>>>>>> 12c432fc
 
         # NOTE, trainer.test takes only lightning based checkpoint.
         # So, it can't take the OTX1.x checkpoint.
